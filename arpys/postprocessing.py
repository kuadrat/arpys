--- conflicted
+++ resolved
@@ -75,16 +75,10 @@
     result  (N-1)-dimensional np.array; the resulting data slice.
     ======  ====================================================================
     """
-<<<<<<< HEAD
     n_slices = data.shape[dimension]
     # Set the integration indices and adjust them if they go out of scope
     start = index - integrate
     stop = index + integrate + 1
-=======
-    # Set the integration indices and adjust them if they go out of scope
-    start = i - integrate
-    stop = i + integrate + 1
->>>>>>> 4989dad9
     if start < 0 :
         if not silent :
             warnings.warn(
@@ -96,11 +90,8 @@
                        'stop=n_slices').format(stop, n_slices)       
             warnings.warn(warning)
 
-<<<<<<< HEAD
     return data.take(indices=range(start, stop), axis=dimension).sum(dimension)
-=======
-    return data.take(indices=range(start, stop), axis=d).sum(d)
->>>>>>> 4989dad9
+
 
 def make_slice(data, d, i, integrate=0, silent=False) :
     """ Create a slice out of the 3d data (l x m x n) along dimension d 
